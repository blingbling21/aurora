--- conflicted
+++ resolved
@@ -199,13 +199,9 @@
 #[tokio::test]
 async fn test_error_handling_invalid_config() {
     // 测试无效配置的错误处理
-<<<<<<< HEAD
-    let config = DataSourceConfig::new("invalid://url").with_timeout(5);
-=======
     let config = DataSourceConfig::new("invalid://url")
         .with_websocket("invalid://websocket.url")
         .with_timeout(5);
->>>>>>> c1d76bf6
     let mut stream = BinanceLiveStream::with_config(config);
 
     let result = stream.connect(&["BTCUSDT"]).await;
